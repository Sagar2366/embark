/*jshint esversion: 6 */
//var Ipfs = require('./ipfs.js');

//=========================================================
// Embark Smart Contracts
//=========================================================

var EmbarkJS = {};

EmbarkJS.Contract = function(options) {
    var self = this;
    var i, abiElement;

    this.abi = options.abi;
    this.address = options.address;
    this.code = '0x' + options.code;
    this.web3 = options.web3 || web3;

    var ContractClass = this.web3.eth.contract(this.abi);

    this.eventList = [];

    if (this.abi) {
        for (i = 0; i < this.abi.length; i++) {
            abiElement = this.abi[i];
            if (abiElement.type === 'event') {
                this.eventList.push(abiElement.name);
            }
        }
    }

    var messageEvents = function() {
        this.cb = function() {};
    };

    messageEvents.prototype.then = function(cb) {
        this.cb = cb;
    };

    messageEvents.prototype.error = function(err) {
        return err;
    };

    this._originalContractObject = ContractClass.at(this.address);
    this._methods = Object.getOwnPropertyNames(this._originalContractObject).filter(function(p) {
        // TODO: check for forbidden properties
        if (self.eventList.indexOf(p) >= 0) {

            self[p] = function() {
                var promise = new messageEvents();
                var args = Array.prototype.slice.call(arguments);
                args.push(function(err, result) {
                    if (err) {
                        promise.error(err);
                    } else {
                        promise.cb(result);
                    }
                });

                self._originalContractObject[p].apply(self._originalContractObject[p], args);
                return promise;
            };
            return true;
        } else if (typeof self._originalContractObject[p] === 'function') {
            self[p] = function(_args) {
                var args = Array.prototype.slice.call(arguments);
                var fn = self._originalContractObject[p];
                var props = self.abi.find((x) => x.name == p);

                var promise = new Promise(function(resolve, reject) {
                    args.push(function(err, transaction) {
                        promise.tx = transaction;
                        if (err) {
                            return reject(err);
                        }

                        var getConfirmation = function() {
                            self.web3.eth.getTransactionReceipt(transaction, function(err, receipt) {
                                if (err) {
                                    return reject(err);
                                }

                                if (receipt !== null) {
                                    return resolve(receipt);
                                }

                                setTimeout(getConfirmation, 1000);
                            });
                        };

                        if (typeof(transaction) !== "string" || props.constant) {
                            resolve(transaction);
                        } else {
                            getConfirmation();
                        }
                    });

                    fn.apply(fn, args);
                });

                return promise;
            };
            return true;
        }
        return false;
    });
};

EmbarkJS.Contract.prototype.deploy = function(args, _options) {
    var self = this;
    var contractParams;
    var options = _options || {};

    contractParams = args || [];

    contractParams.push({
        from: this.web3.eth.accounts[0],
        data: this.code,
        gas: options.gas || 800000
    });

    var contractObject = this.web3.eth.contract(this.abi);

    var promise = new Promise(function(resolve, reject) {
        contractParams.push(function(err, transaction) {
            if (err) {
                reject(err);
            } else if (transaction.address !== undefined) {
                resolve(new EmbarkJS.Contract({
                    abi: self.abi,
                    code: self.code,
                    address: transaction.address
                }));
            }
        });

        // returns promise
        // deploys contract
        // wraps it around EmbarkJS.Contract
        contractObject["new"].apply(contractObject, contractParams);
    });


    return promise;
};

EmbarkJS.Contract.prototype.new = EmbarkJS.Contract.prototype.deploy;

EmbarkJS.Contract.prototype.at = function(address) {
  return new EmbarkJS.Contract({ abi: this.abi, code: this.code, address: address });
};

EmbarkJS.Contract.prototype.send = function(value, unit, _options) {
  var options, wei;
  if (typeof unit === 'object') {
    options = unit;
    wei = value;
  } else {
    options = _options || {};
    wei = this.web3.toWei(value, unit);
  }

  options.to = this.address;
  options.value = wei;
  console.log(options);

  this.web3.eth.sendTransaction(options);
};

//=========================================================
// Embark Storage
//=========================================================

EmbarkJS.Storage = {};

EmbarkJS.Storage.Providers = {
    IPFS: 'ipfs',
    SWARM: 'swarm'
};

EmbarkJS.Storage.IPFS = {};

EmbarkJS.Storage.saveText = function(text) {
    return this.currentStorage.saveText(text);
};

EmbarkJS.Storage.get = function(hash) {
    return this.currentStorage.get(hash);
};

EmbarkJS.Storage.uploadFile = function(inputSelector) {
    return this.currentStorage.uploadFile(inputSelector);
};

EmbarkJS.Storage.getUrl = function(hash) {
    return this.currentStorage.getUrl(hash);
};

EmbarkJS.Storage.setProvider = function(provider, options) {
    var self = this;
    var promise = new Promise(function(resolve, reject) {
        if (provider.toLowerCase() === EmbarkJS.Storage.Providers.IPFS) {
            //I don't think currentStorage is used anywhere, this might not be needed
            //for now until additional storage providers are supported. But keeping it
            //anyways
            self.currentStorage = EmbarkJS.Storage.IPFS;

            try {
                if (options === undefined) {
                    self.ipfsConnection = IpfsApi('localhost', '5001');
                } else {
                    self.ipfsConnection = IpfsApi(options.server, options.port);
                }
                resolve(self);
            } catch (err) {
                self.ipfsConnection = null;
                reject(new Error('Failed to connect to IPFS'));
            }
        } else if (provider.toLowerCase() === EmbarkJS.Storage.SWARM) {
            reject('Swarm not implemented');
            // TODO Implement Swarm
            // this.currentStorage = EmbarkJS.Storage.SWARM;
            // if (options === undefined) {
            //     //Connect to default Swarm node
            // } else {
            //     //Connect using options
            // }
        } else {
            reject('Unknown storage provider');
        }
    });
    return promise;
};

EmbarkJS.Storage.IPFS.saveText = function(text) {
    var promise = new Promise(function(resolve, reject) {
        if (!EmbarkJS.Storage.ipfsConnection) {
            var connectionError = new Error('No IPFS connection. Please ensure to call Embark.Storage.setProvider()');
            reject(connectionError);
        }
        EmbarkJS.Storage.ipfsConnection.add((new EmbarkJS.Storage.ipfsConnection.Buffer(text)), function(err, result) {
            if (err) {
                reject(err);
            } else {
                resolve(result[0].path);
            }
        });
    });

    return promise;
};

EmbarkJS.Storage.IPFS.get = function(hash) {
    // TODO: detect type, then convert if needed
    //var ipfsHash = web3.toAscii(hash);
    var promise = new Promise(function(resolve, reject) {
        if (!EmbarkJS.Storage.ipfsConnection) {
            var connectionError = new Error('No IPFS connection. Please ensure to call Embark.Storage.setProvider()');
            reject(connectionError);
        }
        EmbarkJS.Storage.ipfsConnection.object.get([hash]).then(function(node) {
            resolve(node.data);
        }).catch(function(err) {
            reject(err);
        });
    });

    return promise;
};

EmbarkJS.Storage.IPFS.uploadFile = function(inputSelector) {
    var file = inputSelector[0].files[0];

    if (file === undefined) {
        throw new Error('no file found');
    }

    var promise = new Promise(function(resolve, reject) {
        if (!EmbarkJS.Storage.ipfsConnection) {
            var connectionError = new Error('No IPFS connection. Please ensure to call Embark.Storage.setProvider()');
            reject(connectionError);
        }
        var reader = new FileReader();
        reader.onloadend = function() {
            var fileContent = reader.result;
            var buffer = EmbarkJS.Storage.ipfsConnection.Buffer.from(fileContent);
            EmbarkJS.Storage.ipfsConnection.add(buffer, function(err, result) {
                if (err) {
                    reject(err);
                } else {
                    resolve(result[0].path);
                }
            });
        };
        reader.readAsArrayBuffer(file);
    });

    return promise;
};

EmbarkJS.Storage.IPFS.getUrl = function(hash) {
    //var ipfsHash = web3.toAscii(hash);

    return 'http://localhost:8080/ipfs/' + hash;
};

//=========================================================
// Embark Messaging
//=========================================================

EmbarkJS.Messages = {};

EmbarkJS.Messages.setProvider = function(provider, options) {
<<<<<<< HEAD
  var self = this;
  var ipfs;
  if (provider === 'whisper') {
    this.currentMessages = EmbarkJS.Messages.Whisper;
    if (typeof variable === 'undefined' && typeof(web3) === 'undefined') {
      if (options === undefined) {
        web3 = new Web3(new Web3.providers.HttpProvider("http://localhost:8545"));
      } else {
        web3 = new Web3(new Web3.providers.HttpProvider("http://" + options.server + ':' + options.port));
      }
    }
    web3.version.getWhisper(function(err, res) {
      if (err) {
        console.log("whisper not available");
      } else {
        self.currentMessages.identity = web3.shh.newIdentity();
      }
    });
  } else if (provider === 'orbit') {
    this.currentMessages = EmbarkJS.Messages.Orbit;
    if (options === undefined) {
      ipfs = HaadIpfsApi('localhost', '5001');
=======
    var self = this;
    var ipfs;
    if (provider === 'whisper') {
        this.currentMessages = EmbarkJS.Messages.Whisper;
        if (typeof variable === 'undefined' && typeof(web3) === 'undefined') {
            if (options === undefined) {
                web3 = new Web3(new Web3.providers.HttpProvider("http://localhost:8545"));
            } else {
                web3 = new Web3(new Web3.providers.HttpProvider("http://" + options.server + ':' + options.port));
            }
        }
        web3.version.getWhisper(function(err, res) {
            if (err) {
                console.log("whisper not available");
            } else if (web3.version.whisper >= 5) {
                console.log("this version of whisper is not supported yet; try a version of geth bellow 1.6.1");
            } else {
                self.currentMessages.identity = web3.shh.newIdentity();
            }
        });
    } else if (provider === 'orbit') {
        this.currentMessages = EmbarkJS.Messages.Orbit;
        if (options === undefined) {
            ipfs = HaadIpfsApi('localhost', '5001');
        } else {
            ipfs = HaadIpfsApi(options.host, options.port);
        }
        this.currentMessages.orbit = new Orbit(ipfs);
        if (typeof(web3) === "undefined") {
          this.currentMessages.orbit.connect(Math.random().toString(36).substring(2));
        } else {
          this.currentMessages.orbit.connect(web3.eth.accounts[0]);
        }
>>>>>>> b32cef96
    } else {
        throw Error('Unknown message provider');
    }
};

EmbarkJS.Messages.sendMessage = function(options) {
    return this.currentMessages.sendMessage(options);
};

EmbarkJS.Messages.listenTo = function(options) {
    return this.currentMessages.listenTo(options);
};

EmbarkJS.Messages.Whisper = {};

EmbarkJS.Messages.Whisper.sendMessage = function(options) {
    var topics = options.topic || options.topics;
    var data = options.data || options.payload;
    var identity = options.identity || this.identity || web3.shh.newIdentity();
    var ttl = options.ttl || 100;
    var priority = options.priority || 1000;
    var _topics;

    if (topics === undefined) {
        throw new Error("missing option: topic");
    }

    if (data === undefined) {
        throw new Error("missing option: data");
    }

    // do fromAscii to each topics unless it's already a string
    if (typeof topics === 'string') {
        _topics = [web3.fromAscii(topics)];
    } else {
        // TODO: replace with es6 + babel;
        for (var i = 0; i < topics.length; i++) {
            _topics.push(web3.fromAscii(topics[i]));
        }
    }
    topics = _topics;

    var payload = JSON.stringify(data);

    var message = {
        from: identity,
        topics: topics,
        payload: web3.fromAscii(payload),
        ttl: ttl,
        priority: priority
    };

    return web3.shh.post(message, function() {});
};

EmbarkJS.Messages.Whisper.listenTo = function(options) {
    var topics = options.topic || options.topics;
    var _topics = [];

    if (typeof topics === 'string') {
        _topics = [topics];
    } else {
        // TODO: replace with es6 + babel;
        for (var i = 0; i < topics.length; i++) {
            _topics.push(topics[i]);
        }
    }
    topics = _topics;

    var filterOptions = {
        topics: topics
    };

    var messageEvents = function() {
        this.cb = function() {};
    };

    messageEvents.prototype.then = function(cb) {
        this.cb = cb;
    };

    messageEvents.prototype.error = function(err) {
        return err;
    };

    messageEvents.prototype.stop = function() {
        this.filter.stopWatching();
    };

    var promise = new messageEvents();

    var filter = web3.shh.filter(filterOptions, function(err, result) {
        var payload = JSON.parse(web3.toAscii(result.payload));
        var data;
        if (err) {
            promise.error(err);
        } else {
            data = {
                topic: topics,
                data: payload,
                from: result.from,
                time: (new Date(result.sent * 1000))
            };
            promise.cb(payload, data, result);
        }
    });

    promise.filter = filter;

    return promise;
};

EmbarkJS.Messages.Orbit = {};

EmbarkJS.Messages.Orbit.sendMessage = function(options) {
    var topics = options.topic || options.topics;
    var data = options.data || options.payload;

    if (topics === undefined) {
        throw new Error("missing option: topic");
    }

    if (data === undefined) {
        throw new Error("missing option: data");
    }

    if (typeof topics === 'string') {
        topics = topics;
    } else {
        // TODO: better to just send to different channels instead
        topics = topics.join(',');
    }

    this.orbit.join(topics);

    var payload = JSON.stringify(data);

    this.orbit.send(topics, data);
};

EmbarkJS.Messages.Orbit.listenTo = function(options) {
    var self = this;
    var topics = options.topic || options.topics;

    if (typeof topics === 'string') {
        topics = topics;
    } else {
        topics = topics.join(',');
    }

    this.orbit.join(topics);

    var messageEvents = function() {
        this.cb = function() {};
    };

    messageEvents.prototype.then = function(cb) {
        this.cb = cb;
    };

    messageEvents.prototype.error = function(err) {
        return err;
    };

    var promise = new messageEvents();

    this.orbit.events.on('message', (channel, message) => {
        // TODO: looks like sometimes it's receving messages from all topics
        if (topics !== channel) return;
        self.orbit.getPost(message.payload.value, true).then((post) => {
            var data = {
                topic: channel,
                data: post.content,
                from: post.meta.from.name,
                time: (new Date(post.meta.ts))
            };
            promise.cb(post.content, data, post);
        });
    });

    return promise;
};

module.exports = EmbarkJS;<|MERGE_RESOLUTION|>--- conflicted
+++ resolved
@@ -311,30 +311,6 @@
 EmbarkJS.Messages = {};
 
 EmbarkJS.Messages.setProvider = function(provider, options) {
-<<<<<<< HEAD
-  var self = this;
-  var ipfs;
-  if (provider === 'whisper') {
-    this.currentMessages = EmbarkJS.Messages.Whisper;
-    if (typeof variable === 'undefined' && typeof(web3) === 'undefined') {
-      if (options === undefined) {
-        web3 = new Web3(new Web3.providers.HttpProvider("http://localhost:8545"));
-      } else {
-        web3 = new Web3(new Web3.providers.HttpProvider("http://" + options.server + ':' + options.port));
-      }
-    }
-    web3.version.getWhisper(function(err, res) {
-      if (err) {
-        console.log("whisper not available");
-      } else {
-        self.currentMessages.identity = web3.shh.newIdentity();
-      }
-    });
-  } else if (provider === 'orbit') {
-    this.currentMessages = EmbarkJS.Messages.Orbit;
-    if (options === undefined) {
-      ipfs = HaadIpfsApi('localhost', '5001');
-=======
     var self = this;
     var ipfs;
     if (provider === 'whisper') {
@@ -368,7 +344,6 @@
         } else {
           this.currentMessages.orbit.connect(web3.eth.accounts[0]);
         }
->>>>>>> b32cef96
     } else {
         throw Error('Unknown message provider');
     }
