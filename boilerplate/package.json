{
  "name": "%APP_NAME%",
  "version": "0.0.1",
  "description": "",
  "scripts": {
    "test": "embark test"
  },
  "author": "",
  "license": "ISC",
  "homepage": "",
  "devDependencies": {
<<<<<<< HEAD
    "embark": "^2.1.4",
=======
    "embark": "^2.4.0",
>>>>>>> 71121cdc
    "mocha": "^2.2.5"
  }
}<|MERGE_RESOLUTION|>--- conflicted
+++ resolved
@@ -9,11 +9,7 @@
   "license": "ISC",
   "homepage": "",
   "devDependencies": {
-<<<<<<< HEAD
-    "embark": "^2.1.4",
-=======
     "embark": "^2.4.0",
->>>>>>> 71121cdc
     "mocha": "^2.2.5"
   }
 }