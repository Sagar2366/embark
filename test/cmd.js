var Embark = require('../lib/index');
var Cmd = require('../lib/cmd');

var passingLines = function () {
  var lines = [];
  lines.push('Initializing Embark Template....');
  lines.push('Installing packages.. this can take a few seconds');
  lines.push('Init complete');
  return lines;
};

describe('embark.Cmd', function () {
  this.timeout(0);
  var cmd = new Cmd(Embark);
<<<<<<< HEAD
  var pl = passingLines();
  var appname = 'deleteapp';

=======
>>>>>>> 65c5006d
  describe('#new', function () {
    this.timeout(0);
    it('it should create an app with a `name` argument set', function (done) {
      cmd.newApp(appname, function (output) {
        var lines = output.split('\n');
        console.log(lines);
        assert.equal(lines[0], pl[0]);
        assert.equal(lines[1], pl[1]);
        assert.equal(lines[2], pl[2]);
        assert.equal(lines[3], 'App ready at ./' + appname);
        done();
      });
    });

    it('it should prompt when given an empty app name', function (done) {
      cmd.newApp(undefined, function (output) {
        var lines = output.split('\n');
        console.log(lines);
        process.stdin.write(appname + '\n');
        assert.equal(lines[0], pl[0]);
        done();
      });
    });

  });

  // describe("#help", function () {
  //   it('it should spit out helpful text if no arguments are supplied', function (done) {
  //     cmd.process([], function (output) {
  //       var lines = output.split('\n');
  //       assert.equal(lines[0], '\n');
  //       assert.equal(lines[1], 'Usage:');
  //       done();
  //     });
  //   })
  // })
});<|MERGE_RESOLUTION|>--- conflicted
+++ resolved
@@ -1,47 +1,31 @@
 var Embark = require('../lib/index');
 var Cmd = require('../lib/cmd');
-
-var passingLines = function () {
-  var lines = [];
-  lines.push('Initializing Embark Template....');
-  lines.push('Installing packages.. this can take a few seconds');
-  lines.push('Init complete');
-  return lines;
-};
 
 describe('embark.Cmd', function () {
   this.timeout(0);
   var cmd = new Cmd(Embark);
-<<<<<<< HEAD
-  var pl = passingLines();
-  var appname = 'deleteapp';
+  describe('#new', function () {
+    it('it should not create an app without a name', function (done) {
+      cmd.newApp(undefined, function (output) {
+        var lines = output.split('\n');
+        assert.equal(lines[0], 'please specify your app Name');
+        assert.equal(lines[1], 'e.g embark new MyApp');
+        assert.equal(lines[2], 'e.g embark new --help for more information');
+      });
+      done();
+    });
 
-=======
->>>>>>> 65c5006d
-  describe('#new', function () {
-    this.timeout(0);
-    it('it should create an app with a `name` argument set', function (done) {
+    it('it should create an app with a name', function (done) {
+      var appname = 'deleteapp';
       cmd.newApp(appname, function (output) {
         var lines = output.split('\n');
-        console.log(lines);
-        assert.equal(lines[0], pl[0]);
-        assert.equal(lines[1], pl[1]);
-        assert.equal(lines[2], pl[2]);
+        assert.equal(lines[0], 'Initializing Embark Template....');
+        assert.equal(lines[1], 'Installing packages.. this can take a few seconds');
+        assert.equal(lines[2], 'Init complete');
         assert.equal(lines[3], 'App ready at ./' + appname);
-        done();
       });
+      done();
     });
-
-    it('it should prompt when given an empty app name', function (done) {
-      cmd.newApp(undefined, function (output) {
-        var lines = output.split('\n');
-        console.log(lines);
-        process.stdin.write(appname + '\n');
-        assert.equal(lines[0], pl[0]);
-        done();
-      });
-    });
-
   });
 
   // describe("#help", function () {
