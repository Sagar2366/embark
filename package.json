--- conflicted
+++ resolved
@@ -24,14 +24,9 @@
     "matchdep": "^0.3.0",
     "read-yaml": "^1.0.0",
     "shelljs": "^0.5.0",
-<<<<<<< HEAD
     "web3": "^0.5.0",
-    "wrench": "^1.5.8"
-=======
-    "web3": "^0.4.3",
     "wrench": "^1.5.8",
     "hashmerge": "^1.0.2"
->>>>>>> 891a4d19
   },
   "author": "Iuri Matias <iuri.matias@gmail.com>",
   "contributors": [],
