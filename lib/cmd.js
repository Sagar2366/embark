var program = require('commander');
var colors = require('colors');
var shelljs = require('shelljs');
<<<<<<< HEAD
var promptly = require('promptly');
var path = require('path');
=======
var Embark = require('../lib/index');
>>>>>>> 65c5006d

var Cmd = function() {
  program.version(Embark.version);
};


Cmd.prototype.process = function(args) {
  this.newApp();
  this.demo();
  this.build();
  this.run();
  this.blockchain();
  this.simulator();
  this.test();
  this.upload();
  this.otherCommands();

  //If no arguments are passed display help by default
  if (!process.argv.slice(2).length) {
    program.help();
  }
  
  program.parse(args);
};

Cmd.prototype.newApp = function() {
<<<<<<< HEAD
  var self = this;

  var validateName = function (value) {
    try  {
      if(value.match(/^[a-zA-Z\s\-]+$/)) return value;
    } catch (e) {
      throw new Error('Name must be only letters, spaces, or dashes');
    }
  };

  program
    .command('new [name]')
    .description('new application')
    .action(function (name, options) {
      var parentDirectory = path.dirname(__dirname).split("/").pop();
      if (name === undefined) {
        return promptly.prompt("Name your app: (default: " + parentDirectory + ")", {
          default: parentDirectory,
          validator: validateName
        }, function (err, inputvalue) {
          if (err) {
            console.error('Invalid name:', err.message);
            // Manually call retry
            // The passed error has a retry method to easily prompt again.
            err.retry();
          } else {
            //slightly different assignment of name since it comes from child prompt
            self.Embark.generateTemplate('boilerplate', parentDirectory, inputvalue);
          }
        });
      }

      self.Embark.generateTemplate('boilerplate', './', name);
    });
=======
  program
  .command('new [name]')
  .description('new application')
  .action(function(name, options) {
    if (name === undefined) {

      console.log("please specify your app Name".red);
      console.log("e.g embark new MyApp".green);
      console.log("e.g embark new --help for more information".green);
      process.exit(9);
    }
    Embark.generateTemplate('boilerplate', './', name);
  });
>>>>>>> 65c5006d
};

Cmd.prototype.demo = function() {
  program
  .command('demo')
  .description('create a working dapp with a SimpleStorage contract')
  .action(function() {
    Embark.generateTemplate('demo', './', 'embark_demo');
  });
};

Cmd.prototype.build = function() {
  program
  .command('build [environment]')
  .description('deploy and build dapp at dist/ (default: development)')
  .action(function(env, options) {
    Embark.build({env: env || 'development'});
  });
};

Cmd.prototype.run = function() {
  program
  .command('run [environment]')
  .option('-p, --port [port]', 'port to run the dev webserver (default: 8000)')
  .option('-b, --host [host]', 'host to run the dev webserver (default: localhost)')
  .option('--noserver', 'disable the development webserver')
  .option('--nodashboard', 'simple mode, disables the dashboard')
  .option('--no-color', 'no colors in case it\'s needed for compatbility purposes')
  .description('run dapp (default: development)')
  .action(function(env, options) {
    Embark.run({
      env: env || 'development',
      serverPort: options.port,
      serverHost: options.host,
      runWebserver: !options.noserver,
      useDashboard: !options.nodashboard
    });
  });
};

Cmd.prototype.blockchain = function() {
  program
  .command('blockchain [environment]')
  .option('-c, --client [client]', 'Use a specific ethereum client or simulator (supported: geth, parity, ethersim, testrpc')
  .description('run blockchain server (default: development)')
  .action(function(env ,options) {
    Embark.initConfig(env || 'development', {
        embarkConfig: 'embark.json',
        interceptLogs: false
    });
    Embark.blockchain(env || 'development', options.client || 'geth');
  });
};

Cmd.prototype.simulator = function() {
  program
  .command('simulator [environment]')
  .description('run a fast ethereum rpc simulator')
  .option('--testrpc', 'use testrpc as the rpc simulator [default]')
  .option('-p, --port [port]', 'port to run the rpc simulator (default: 8000)')
  .option('-h, --host [host]', 'host to run the rpc simulator (default: localhost)')
  .action(function(env, options) {
    Embark.initConfig(env || 'development', {
        embarkConfig: 'embark.json',
        interceptLogs: false
    });
    Embark.simulator({port: options.port, host: options.host});
  });
};

Cmd.prototype.test = function() {
  program
  .command('test')
  .description('run tests')
  .action(function() {
    shelljs.exec('mocha test');
  });
};

Cmd.prototype.upload = function() {
  program
  .command('upload [platform] [environment]')
  .description('upload your dapp to a decentralized storage. possible options: ipfs, swarm (e.g embark upload swarm)')
  .action(function(platform, env, options) {
    // TODO: get env in cmd line as well
    Embark.initConfig(env || 'development', {
        embarkConfig: 'embark.json', interceptLogs: false
    });
    Embark.upload(platform);
  });
};

Cmd.prototype.otherCommands = function() {
  program
  .action(function(env){
    console.log('unknown command "%s"'.red, env);
    console.log("type embark --help to see the available commands");
    process.exit(0);
  });
};

module.exports = Cmd;<|MERGE_RESOLUTION|>--- conflicted
+++ resolved
@@ -1,17 +1,11 @@
 var program = require('commander');
 var colors = require('colors');
 var shelljs = require('shelljs');
-<<<<<<< HEAD
-var promptly = require('promptly');
-var path = require('path');
-=======
 var Embark = require('../lib/index');
->>>>>>> 65c5006d
 
 var Cmd = function() {
   program.version(Embark.version);
 };
-
 
 Cmd.prototype.process = function(args) {
   this.newApp();
@@ -33,42 +27,6 @@
 };
 
 Cmd.prototype.newApp = function() {
-<<<<<<< HEAD
-  var self = this;
-
-  var validateName = function (value) {
-    try  {
-      if(value.match(/^[a-zA-Z\s\-]+$/)) return value;
-    } catch (e) {
-      throw new Error('Name must be only letters, spaces, or dashes');
-    }
-  };
-
-  program
-    .command('new [name]')
-    .description('new application')
-    .action(function (name, options) {
-      var parentDirectory = path.dirname(__dirname).split("/").pop();
-      if (name === undefined) {
-        return promptly.prompt("Name your app: (default: " + parentDirectory + ")", {
-          default: parentDirectory,
-          validator: validateName
-        }, function (err, inputvalue) {
-          if (err) {
-            console.error('Invalid name:', err.message);
-            // Manually call retry
-            // The passed error has a retry method to easily prompt again.
-            err.retry();
-          } else {
-            //slightly different assignment of name since it comes from child prompt
-            self.Embark.generateTemplate('boilerplate', parentDirectory, inputvalue);
-          }
-        });
-      }
-
-      self.Embark.generateTemplate('boilerplate', './', name);
-    });
-=======
   program
   .command('new [name]')
   .description('new application')
@@ -82,7 +40,6 @@
     }
     Embark.generateTemplate('boilerplate', './', name);
   });
->>>>>>> 65c5006d
 };
 
 Cmd.prototype.demo = function() {
