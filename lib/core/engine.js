<<<<<<< HEAD
var Events = require('./events.js');
var Logger = require('./logger.js');
var Config = require('./config.js');

var DeployManager = require('../contracts/deploy_manager.js');
var ABIGenerator = require('../contracts/abi.js');
var Dashboard = require('../dashboard/dashboard.js');
var ServicesMonitor = require('./services.js');
var Pipeline = require('../pipeline/pipeline.js');
var Server = require('../pipeline/server.js');
var Watch = require('../pipeline/watch.js');

var Engine = function(options) {
  this.env = options.env;
  this.embarkConfig = options.embarkConfig;
  this.interceptLogs = options.interceptLogs;
  this.version = "2.4.2";
};

Engine.prototype.init = function(_options) {
  var options = _options || {};
  this.events = new Events();
  this.logger = options.logger || new Logger({logLevel: 'debug'});
  this.config = new Config({env: this.env, logger: this.logger, events: this.events});
  this.config.loadConfigFiles({embarkConfig: this.embarkConfig, interceptLogs: this.interceptLogs});
  this.plugins = this.config.plugins;
};

Engine.prototype.startService = function(serviceName, _options) {
  var options = _options || {};

  var services = {
    "monitor":     this.monitorService,
    "pipeline":    this.pipelineService,
    "abi":         this.abiService,
    "deployment":  this.deploymentService,
    "fileWatcher": this.fileWatchService,
    "webServer":   this.webServerService
  };

  var service = services[serviceName];

  if (!service) {
    throw new Error("unknown service: " + serviceName);
  }

  // need to be careful with circular references due to passing the web3 object
  //this.logger.trace("calling: " + serviceName + "(" + JSON.stringify(options) + ")");
  return service.apply(this, [options]);
};

Engine.prototype.monitorService = function(options) {
  var servicesMonitor = new ServicesMonitor({
    logger: this.logger,
    config: this.config,
    serverHost: options.serverHost,
    serverPort: options.serverPort,
    runWebserver: options.runWebserver,
    version: this.version
  });
  servicesMonitor.startMonitor();
};

Engine.prototype.pipelineService = function(options) {
  var self = this;
  this.logger.setStatus("Building Assets");
  var pipeline = new Pipeline({
    buildDir: this.config.buildDir,
    contractsFiles: this.config.contractsFiles,
    assetFiles: this.config.assetFiles,
    logger: this.logger,
    plugins: this.plugins
  });
  this.events.on('abi', function(abi) {
    self.currentAbi = abi;
    pipeline.build(abi);
    self.events.emit('outputDone');
  });
  // TODO: still need to redeploy contracts because the original contracts
  // config is being corrupted
  //this.events.on('file-event', function(fileType, path) {
  //  if (fileType === 'asset') {
  //    self.config.reloadConfig();
  //    pipeline.build(self.abi, path);
  //    self.events.emit('outputDone');
  //  }
  //});
};

Engine.prototype.abiService = function(options) {
  var self = this;
  var generateABICode = function(contractsManager) {
    var abiGenerator = new ABIGenerator({
      blockchainConfig: self.config.blockchainConfig,
      contractsManager: contractsManager,
      plugins: self.plugins,
      storageConfig: self.config.storageConfig,
      communicationConfig: self.config.communicationConfig
    });
    var embarkJSABI = abiGenerator.generateABI({useEmbarkJS: true});
    var vanillaABI = abiGenerator.generateABI({useEmbarkJS: false});
    var vanillaContractsABI = abiGenerator.generateContracts(false);

    self.events.emit('abi-contracts-vanila', vanillaContractsABI);
    self.events.emit('abi-vanila', vanillaABI);
    self.events.emit('abi', embarkJSABI);
  };
  this.events.on('contractsDeployed', generateABICode);
  this.events.on('blockchainDisabled', generateABICode);
};

Engine.prototype.deploymentService = function(options) {
  var self = this;
  this.deployManager = new DeployManager({
    web3: options.web3,
    trackContracts: options.trackContracts,
    config: this.config,
    logger: this.logger,
    plugins: this.plugins,
    events: this.events
  });

  this.events.on('file-event', function(fileType, path) {
    // TODO: for now need to deploy on asset chanes as well
    // because the contractsManager config is corrupted after a deploy
    //if (fileType === 'contract' || fileType === 'config') {
      self.config.reloadConfig();
      self.deployManager.deployContracts(function() {});
    //}
  });
};

Engine.prototype.fileWatchService = function(options) {
  this.logger.setStatus("Watching for changes");
  var watch = new Watch({logger: this.logger, events: this.events});
  watch.start();
};

Engine.prototype.webServerService = function(options) {
  var webServerConfig = this.config.webServerConfig;
  if (!webServerConfig.enabled) { return; }
  this.logger.setStatus("Starting Server");
  var server = new Server({
    logger: this.logger,
    host: options.host || webServerConfig.host,
    port: options.port  || webServerConfig.port
  });
  server.start(function(){});
};
=======
let Web3 = require('web3');
let utils = require('../utils/utils.js');
let Events = require('./events.js');
let Logger = require('./logger.js');
let Config = require('./config.js');
let DeployManager = require('../contracts/deploy_manager.js');
let ABIGenerator = require('../contracts/abi.js');
let ServicesMonitor = require('./services_monitor.js');
let Pipeline = require('../pipeline/pipeline.js');
let Server = require('../pipeline/server.js');
let Watch = require('../pipeline/watch.js');

class Engine {
  constructor(options) {
    this.env = options.env;
    this.embarkConfig = options.embarkConfig;
    this.interceptLogs = options.interceptLogs;
    this.version = options.version;
  }

  init(_options) {
    let self = this;
    let options = _options || {};
    this.events = new Events();
    this.logger = options.logger || new Logger({logLevel: options.logLevel || 'debug'});
    this.config = new Config({env: this.env, logger: this.logger, events: this.events});
    this.config.loadConfigFiles({embarkConfig: this.embarkConfig, interceptLogs: this.interceptLogs});
    this.plugins = this.config.plugins;

    this.servicesMonitor = new ServicesMonitor({events: this.events, logger: this.logger});
    this.servicesMonitor.addCheck('embarkVersion', function (cb) {
      return cb({name: 'Embark ' + self.version, status: 'on'});
    }, 0);
  }

  startMonitor() {
    let self = this;
    if (this.plugins) {
      let servicePlugins = this.plugins.getPluginsFor('serviceChecks');
      servicePlugins.forEach(function (plugin) {
        plugin.serviceChecks.forEach(function (pluginCheck) {
          self.servicesMonitor.addCheck(pluginCheck.checkName, pluginCheck.checkFn, pluginCheck.time);
        });
      });
    }
    this.servicesMonitor.startMonitor();
  }

  startService(serviceName, _options) {
    let options = _options || {};

    let services = {
      "pipeline": this.pipelineService,
      "abi": this.abiService,
      "deployment": this.deploymentService,
      "fileWatcher": this.fileWatchService,
      "webServer": this.webServerService,
      "ipfs": this.ipfsService,
      "web3": this.web3Service
    };

    let service = services[serviceName];

    if (!service) {
      throw new Error("unknown service: " + serviceName);
    }

    // need to be careful with circular references due to passing the web3 object
    //this.logger.trace("calling: " + serviceName + "(" + JSON.stringify(options) + ")");
    return service.apply(this, [options]);
  }

  pipelineService(options) {
    let self = this;
    this.logger.setStatus("Building Assets");
    let pipeline = new Pipeline({
      buildDir: this.config.buildDir,
      contractsFiles: this.config.contractsFiles,
      assetFiles: this.config.assetFiles,
      logger: this.logger,
      plugins: this.plugins
    });
    this.events.on('abi', function (abi, contractsJSON) {
      self.currentAbi = abi;
      self.contractsJSON = contractsJSON;
      pipeline.build(abi, contractsJSON);
      self.events.emit('outputDone');
    });
    // TODO: still need to redeploy contracts because the original contracts
    // config is being corrupted
    //this.events.on('file-event', function(fileType, path) {
    //  if (fileType === 'asset') {
    //    self.config.reloadConfig();
    //    pipeline.build(self.abi, self.contractsJSON, path);
    //    self.events.emit('outputDone');
    //  }
    //});
  }

  abiService(options) {
    let self = this;
    let generateABICode = function (contractsManager) {
      let abiGenerator = new ABIGenerator({
        blockchainConfig: self.config.blockchainConfig,
        contractsManager: contractsManager,
        plugins: self.plugins,
        storageConfig: self.config.storageConfig,
        communicationConfig: self.config.communicationConfig
      });
      let embarkJSABI = abiGenerator.generateABI({useEmbarkJS: true});
      let vanillaABI = abiGenerator.generateABI({useEmbarkJS: false});
      let vanillaContractsABI = abiGenerator.generateContracts(false);
      let contractsJSON = abiGenerator.generateContractsJSON();

      self.events.emit('abi-contracts-vanila', vanillaContractsABI, contractsJSON);
      self.events.emit('abi-vanila', vanillaABI, contractsJSON);
      self.events.emit('abi', embarkJSABI, contractsJSON);
    };
    this.events.on('contractsDeployed', generateABICode);
    this.events.on('blockchainDisabled', generateABICode);
  }

  deploymentService(options) {
    let self = this;
    this.deployManager = new DeployManager({
      web3: options.web3 || self.web3,
      trackContracts: options.trackContracts,
      config: this.config,
      logger: this.logger,
      plugins: this.plugins,
      events: this.events
    });

    this.events.on('file-event', function (fileType, path) {
      // TODO: for now need to deploy on asset chanes as well
      // because the contractsManager config is corrupted after a deploy
      //if (fileType === 'contract' || fileType === 'config') {
      self.config.reloadConfig();
      self.deployManager.deployContracts(function () {
      });
      //}
    });
  }

  fileWatchService(options) {
    this.logger.setStatus("Watching for changes");
    let watch = new Watch({logger: this.logger, events: this.events});
    watch.start();
  }

  webServerService(options) {
    let self = this;
    let webServerConfig = this.config.webServerConfig;
    if (!webServerConfig.enabled) {
      return;
    }

    let host = options.host || webServerConfig.host;
    let port = options.port || webServerConfig.port;

    this.logger.setStatus("Starting Server");
    let server = new Server({
      logger: this.logger,
      host: host,
      port: port
    });

    self.servicesMonitor.addCheck('Webserver', function (cb) {
      let devServer = 'Webserver (http://' + host + ':' + port + ')';
      return cb({name: devServer, status: 'on'});
    });

    server.start(function () {
    });
  }

  ipfsService(options) {
    let self = this;
    self.servicesMonitor.addCheck('IPFS', function (cb) {
      utils.checkIsAvailable('http://localhost:5001', function (available) {
        if (available) {
          //Ideally this method should be in an IPFS API JSONRPC wrapper
          //The URL should also be flexible to accept non-default IPFS url
          self.logger.trace("Checking IPFS version...");
          utils.httpGet('http://localhost:5001/api/v0/version', function (res) {
            let body = '';
            res.on('data', function (d) {
              body += d;
            });
            res.on('end', function () {
              try {
                let parsed = JSON.parse(body);
                if (parsed.Version) {
                  return cb({name: ("IPFS " + parsed.Version), status: 'on'});
                }
                else {
                  return cb({name: "IPFS ", status: 'on'});
                }
              }
              catch (e) {
                return cb({name: "IPFS ", status: 'off'});
              }
            });
            res.on('error', function (err) {
              self.logger.trace("Check IPFS version error: " + err);
              return cb({name: "IPFS ", status: 'off'});
            });
          });
        }
        else {
          return cb({name: "IPFS ", status: 'off'});
        }
      });
    });
  }

  web3Service(options) {
    let self = this;
    this.web3 = options.web3;
    if (this.web3 === undefined) {
      this.web3 = new Web3();
      let web3Endpoint = 'http://' + this.config.blockchainConfig.rpcHost + ':' + this.config.blockchainConfig.rpcPort;
      this.web3.setProvider(new this.web3.providers.HttpProvider(web3Endpoint));
    }

    self.servicesMonitor.addCheck('Ethereum', function (cb) {
      if (self.web3.isConnected()) {
        return cb({
          name: (self.web3.version.node.split("/")[0] + " " + self.web3.version.node.split("/")[1].split("-")[0] + " (Ethereum)"),
          status: 'on'
        });
      } else {
        return cb({name: "No Blockchain node found", status: 'off'});
      }
    });

    self.servicesMonitor.addCheck('Whisper', function (cb) {
      self.web3.version.getWhisper(function (err, version) {
        if (err) {
          return cb({name: 'Whisper', status: 'off'});
        } else if (version >= 5) {
          return cb({name: 'Whisper (version ' + version + ') - unsupported', status: 'warn'});
        } else {
          return cb({name: 'Whisper (version ' + version + ')', status: 'on'});
        }
      });
    });
  }
}
>>>>>>> b32cef96

module.exports = Engine;<|MERGE_RESOLUTION|>--- conflicted
+++ resolved
@@ -1,154 +1,3 @@
-<<<<<<< HEAD
-var Events = require('./events.js');
-var Logger = require('./logger.js');
-var Config = require('./config.js');
-
-var DeployManager = require('../contracts/deploy_manager.js');
-var ABIGenerator = require('../contracts/abi.js');
-var Dashboard = require('../dashboard/dashboard.js');
-var ServicesMonitor = require('./services.js');
-var Pipeline = require('../pipeline/pipeline.js');
-var Server = require('../pipeline/server.js');
-var Watch = require('../pipeline/watch.js');
-
-var Engine = function(options) {
-  this.env = options.env;
-  this.embarkConfig = options.embarkConfig;
-  this.interceptLogs = options.interceptLogs;
-  this.version = "2.4.2";
-};
-
-Engine.prototype.init = function(_options) {
-  var options = _options || {};
-  this.events = new Events();
-  this.logger = options.logger || new Logger({logLevel: 'debug'});
-  this.config = new Config({env: this.env, logger: this.logger, events: this.events});
-  this.config.loadConfigFiles({embarkConfig: this.embarkConfig, interceptLogs: this.interceptLogs});
-  this.plugins = this.config.plugins;
-};
-
-Engine.prototype.startService = function(serviceName, _options) {
-  var options = _options || {};
-
-  var services = {
-    "monitor":     this.monitorService,
-    "pipeline":    this.pipelineService,
-    "abi":         this.abiService,
-    "deployment":  this.deploymentService,
-    "fileWatcher": this.fileWatchService,
-    "webServer":   this.webServerService
-  };
-
-  var service = services[serviceName];
-
-  if (!service) {
-    throw new Error("unknown service: " + serviceName);
-  }
-
-  // need to be careful with circular references due to passing the web3 object
-  //this.logger.trace("calling: " + serviceName + "(" + JSON.stringify(options) + ")");
-  return service.apply(this, [options]);
-};
-
-Engine.prototype.monitorService = function(options) {
-  var servicesMonitor = new ServicesMonitor({
-    logger: this.logger,
-    config: this.config,
-    serverHost: options.serverHost,
-    serverPort: options.serverPort,
-    runWebserver: options.runWebserver,
-    version: this.version
-  });
-  servicesMonitor.startMonitor();
-};
-
-Engine.prototype.pipelineService = function(options) {
-  var self = this;
-  this.logger.setStatus("Building Assets");
-  var pipeline = new Pipeline({
-    buildDir: this.config.buildDir,
-    contractsFiles: this.config.contractsFiles,
-    assetFiles: this.config.assetFiles,
-    logger: this.logger,
-    plugins: this.plugins
-  });
-  this.events.on('abi', function(abi) {
-    self.currentAbi = abi;
-    pipeline.build(abi);
-    self.events.emit('outputDone');
-  });
-  // TODO: still need to redeploy contracts because the original contracts
-  // config is being corrupted
-  //this.events.on('file-event', function(fileType, path) {
-  //  if (fileType === 'asset') {
-  //    self.config.reloadConfig();
-  //    pipeline.build(self.abi, path);
-  //    self.events.emit('outputDone');
-  //  }
-  //});
-};
-
-Engine.prototype.abiService = function(options) {
-  var self = this;
-  var generateABICode = function(contractsManager) {
-    var abiGenerator = new ABIGenerator({
-      blockchainConfig: self.config.blockchainConfig,
-      contractsManager: contractsManager,
-      plugins: self.plugins,
-      storageConfig: self.config.storageConfig,
-      communicationConfig: self.config.communicationConfig
-    });
-    var embarkJSABI = abiGenerator.generateABI({useEmbarkJS: true});
-    var vanillaABI = abiGenerator.generateABI({useEmbarkJS: false});
-    var vanillaContractsABI = abiGenerator.generateContracts(false);
-
-    self.events.emit('abi-contracts-vanila', vanillaContractsABI);
-    self.events.emit('abi-vanila', vanillaABI);
-    self.events.emit('abi', embarkJSABI);
-  };
-  this.events.on('contractsDeployed', generateABICode);
-  this.events.on('blockchainDisabled', generateABICode);
-};
-
-Engine.prototype.deploymentService = function(options) {
-  var self = this;
-  this.deployManager = new DeployManager({
-    web3: options.web3,
-    trackContracts: options.trackContracts,
-    config: this.config,
-    logger: this.logger,
-    plugins: this.plugins,
-    events: this.events
-  });
-
-  this.events.on('file-event', function(fileType, path) {
-    // TODO: for now need to deploy on asset chanes as well
-    // because the contractsManager config is corrupted after a deploy
-    //if (fileType === 'contract' || fileType === 'config') {
-      self.config.reloadConfig();
-      self.deployManager.deployContracts(function() {});
-    //}
-  });
-};
-
-Engine.prototype.fileWatchService = function(options) {
-  this.logger.setStatus("Watching for changes");
-  var watch = new Watch({logger: this.logger, events: this.events});
-  watch.start();
-};
-
-Engine.prototype.webServerService = function(options) {
-  var webServerConfig = this.config.webServerConfig;
-  if (!webServerConfig.enabled) { return; }
-  this.logger.setStatus("Starting Server");
-  var server = new Server({
-    logger: this.logger,
-    host: options.host || webServerConfig.host,
-    port: options.port  || webServerConfig.port
-  });
-  server.start(function(){});
-};
-=======
 let Web3 = require('web3');
 let utils = require('../utils/utils.js');
 let Events = require('./events.js');
@@ -398,6 +247,5 @@
     });
   }
 }
->>>>>>> b32cef96
 
 module.exports = Engine;