var fs = require('./fs.js');
var File = require('./file.js');
var Plugins = require('./plugins.js');
var utils = require('../utils/utils.js');
var Npm = require('../pipeline/npm.js');
let currentWeb3Version = require('../../package.json').dependencies.web3.replace("^","");

// TODO: add wrapper for fs so it can also work in the browser
// can work with both read and save
var Config = function(options) {
  this.env = options.env;
  this.blockchainConfig = {};
  this.contractsConfig  = {};
  this.pipelineConfig   = {};
  this.webServerConfig  = {};
  this.chainTracker     = {};
  this.assetFiles = {};
  this.contractsFiles = [];
  this.configDir = options.configDir || 'config/';
  this.chainsFile = options.chainsFile || './chains.json';
  this.plugins = options.plugins;
  this.logger = options.logger;
  this.events = options.events;
};

Config.prototype.loadConfigFiles = function(options) {
  var interceptLogs = options.interceptLogs;
  if (options.interceptLogs === undefined) {
    interceptLogs = true;
  }

  //Check if the config file exists
  var embarkConfigExists = fs.existsSync(options.embarkConfig);
  if(!embarkConfigExists){
    this.logger.error('Cannot find file ' + options.embarkConfig + '. Please ensure you are running this command inside the Dapp folder');
    process.exit(1);
  }

  this.embarkConfig = fs.readJSONSync(options.embarkConfig);
  this.embarkConfig.plugins = this.embarkConfig.plugins || {};

  this.plugins = new Plugins({plugins: this.embarkConfig.plugins, logger: this.logger, interceptLogs: interceptLogs, events: this.events, config: this});
  this.plugins.loadPlugins();

  this.loadEmbarkConfigFile();
  this.loadBlockchainConfigFile();
  this.loadStorageConfigFile();
  this.loadCommunicationConfigFile();

  this.loadContractsConfigFile();
  this.loadPipelineConfigFile();

  this.loadWebServerConfigFile();
  this.loadChainTrackerFile();
  this.loadPluginContractFiles();
};

Config.prototype.reloadConfig = function() {
  this.loadEmbarkConfigFile();
  this.loadBlockchainConfigFile();
  this.loadStorageConfigFile();
  this.loadCommunicationConfigFile();
  this.loadContractsConfigFile();
  this.loadPipelineConfigFile();
  this.loadChainTrackerFile();
};

Config.prototype.loadBlockchainConfigFile = function() {
  var defaultBlockchainConfig = fs.readJSONSync(this.configDir + "blockchain.json");
  this.blockchainConfig = defaultBlockchainConfig[this.env] || {};

  if (this.blockchainConfig.enabled === undefined) {
    this.blockchainConfig.enabled = true;
  }
};

Config.prototype.loadContractsConfigFile = function() {

  var configObject = {
    "versions": {
      "web3.js": "0.19.1",
      "solc": "0.4.17"
    },
    "deployment": {
      "host": "localhost",
      "port": 8545,
      "type": "rpc"
    },
    "dappConnection": [
      "$WEB3",
      "localhost:8545"
    ]
  };

  var configPlugins = this.plugins.getPluginsFor('contractsConfig');
  if (configPlugins.length > 0) {
    configPlugins.forEach(function(plugin) {
      plugin.contractsConfigs.forEach(function(pluginConfig) {
        configObject = utils.recursiveMerge(configObject, pluginConfig);
      });
    });
  }

  var contractsConfig = fs.readJSONSync(this.configDir + "contracts.json");
  configObject = utils.recursiveMerge(configObject, contractsConfig);
  var defaultContractsConfig = configObject['default'];
  var envContractsConfig = configObject[this.env];

  var mergedConfig = utils.recursiveMerge(defaultContractsConfig, envContractsConfig);
  this.contractsConfig = mergedConfig;
};


Config.prototype.loadStorageConfigFile = function() {
  var configObject = {
    "default": {
      "enabled": true,
      "available_providers": ["ipfs"],
      "ipfs_bin": "ipfs",
      "provider": "ipfs",
      "host": "localhost",
      "port": 5001,
      "getUrl": "http://localhost:8080/ipfs/"
    },
    "development": {
    }
  };

  //var configPlugins = this.plugins.getPluginsFor('storageConfig');
  //if (configPlugins.length > 0) {
  //  configPlugins.forEach(function(plugin) {
  //    plugin.contractsConfigs.forEach(function(pluginConfig) {
  //      configObject = utils.recursiveMerge(configObject, pluginConfig);
  //    });
  //  });
  //}

  var storageConfig;
  if (fs.existsSync(this.configDir + "storage.json")) {
    storageConfig = fs.readJSONSync(this.configDir + "storage.json");
    configObject = utils.recursiveMerge(configObject, storageConfig);
  }

  var defaultStorageConfig = configObject['default'];
  var envStorageConfig = configObject[this.env];

  var mergedConfig = utils.recursiveMerge(defaultStorageConfig, envStorageConfig);
  this.storageConfig = mergedConfig || {};

  if (this.storageConfig.enabled === undefined) {
    this.storageConfig.enabled = true;
  }
  if (this.storageConfig.available_providers === undefined) {
    this.storageConfig.available_providers = [];
  }
};

Config.prototype.loadCommunicationConfigFile = function() {
  var configObject = {
    "default": {
      "enabled": true,
      "provider": "whisper",
      "available_providers": ["whisper", "orbit"],
      "connection": {
        "host": "localhost",
        "port": 8546,
        "type": "ws"
      }
    }
  };

  //var configPlugins = this.plugins.getPluginsFor('communicationConfig');
  //if (configPlugins.length > 0) {
  //  configPlugins.forEach(function(plugin) {
  //    plugin.contractsConfigs.forEach(function(pluginConfig) {
  //      configObject = utils.recursiveMerge(configObject, pluginConfig);
  //    });
  //  });
  //}

  var communicationConfig;

  if (fs.existsSync(this.configDir + "communication.json")) {
    communicationConfig = fs.readJSONSync(this.configDir + "communication.json");
    configObject = utils.recursiveMerge(configObject, communicationConfig);
  }

  var defaultCommunicationConfig = configObject['default'];
  var envCommunicationConfig = configObject[this.env];

  var mergedConfig = utils.recursiveMerge(defaultCommunicationConfig, envCommunicationConfig);
  this.communicationConfig = mergedConfig || {};

  // TODO: probably not necessary if the default object is done right
  if (this.communicationConfig.enabled === undefined) {
    this.communicationConfig.enabled = true;
  }
  if (this.communicationConfig.available_providers === undefined) {
    this.communicationConfig.available_providers = [];
  }
};

Config.prototype.loadWebServerConfigFile = function() {
  var webServerConfigJSON;
  if (fs.existsSync(this.configDir + "webserver.json")) {
    webServerConfigJSON = fs.readJSONSync(this.configDir + "webserver.json");
  } else {
    webServerConfigJSON = {};
  }
  var defaultWebConfig = {
    "enabled": true,
    "host": "localhost",
    "port": 8000
  };
  this.webServerConfig = utils.recursiveMerge(defaultWebConfig, webServerConfigJSON);
};

Config.prototype.loadEmbarkConfigFile = function() {
  var contracts = this.embarkConfig.contracts;
  this.contractsFiles = this.loadFiles(contracts);

  this.buildDir  = this.embarkConfig.buildDir;
  this.configDir = this.embarkConfig.config;
};

Config.prototype.loadPipelineConfigFile = function() {
  var assets = this.embarkConfig.app;
  for(var targetFile in assets) {
    this.assetFiles[targetFile] = this.loadFiles(assets[targetFile]);
  }
};

Config.prototype.loadChainTrackerFile = function() {
  //var self = this;
  var chainTracker;
  try {
    chainTracker = fs.readJSONSync(this.chainsFile);
  }
  catch(err) {
    //self.logger.info(this.chainsFile + ' file not found, creating it...');
    chainTracker = {};
    fs.writeJSONSync(this.chainsFile, {});
  }
  this.chainTracker = chainTracker;
};

Config.prototype.loadFiles = function(files) {
  var self = this;
  var originalFiles = utils.filesMatchingPattern(files);
  var readFiles = [];

  // get embark.js object first
  originalFiles.filter(function(file) {
    return (file[0] === '$' || file.indexOf('.') >= 0);
  }).filter(function(file) {
    if (file === 'embark.js') {

      if (self.blockchainConfig.enabled || self.communicationConfig.provider === 'whisper' || self.communicationConfig.available_providers.indexOf('whisper') >= 0) {
<<<<<<< HEAD
        readFiles.push({filename: 'web3.js',   content: fs.readFileSync(fs.embarkPath("node_modules/web3/dist/web3.min.js")).toString(), path: fs.embarkPath("node_modules/web3/dist/web3.min.js")});
      }

      if (self.storageConfig.enabled && (self.storageConfig.provider === 'ipfs' || self.storageConfig.available_providers.indexOf('ipfs') >= 0)) {
        readFiles.push({filename: 'ipfs.js',   content: fs.readFileSync(fs.embarkPath("node_modules/ipfs-api/dist/index.min.js")).toString(), path: fs.embarkPath("node_modules/ipfs-api/dist/index.min.js")});
      }

      if (self.communicationConfig.enabled && (self.communicationConfig.provider === 'orbit' || self.communicationConfig.available_providers.indexOf('orbit') >= 0)) {
        readFiles.push({filename: 'orbit.js',  content: fs.readFileSync(fs.embarkPath("node_modules/orbit-db/dist/orbitdb.min.js")).toString(), path: fs.embarkPath("node_modules/orbit-db/dist/orbitdb.min.js")});
=======
        let web3Version = self.contractsConfig.versions["web3.js"];
        if (web3Version && web3Version != currentWeb3Version) {
        //if (false) {
          //readFiles.push(new File({filename: 'web3-' + web3Version + '.js', type: 'custom', resolver: function(callback) {
          readFiles.push(new File({filename: 'web3.js', type: 'custom', resolver: function(callback) {
            if (web3Version === "1.0.0-beta") {
              return callback(fs.readFileSync(fs.embarkPath('js/web3-1.0.min.js')).toString());
            } else {
              let npm = new Npm({logger: self.logger});
              npm.getPackageVersion('web3', web3Version, 'dist/web3.min.js', true, function(web3Content) {
                callback(web3Content);
              });
            }
          }}));
        } else {
          readFiles.push(new File({filename: 'web3.js', type: 'embark_internal', path: "js/web3.js"}));
        }
      }

      if (self.storageConfig.enabled && (self.storageConfig.provider === 'ipfs' || self.storageConfig.available_providers.indexOf('ipfs') >= 0)) {
        readFiles.push(new File({filename: 'ipfs.js', type: 'embark_internal', path: "js/ipfs.js"}));
      }

      if (self.communicationConfig.enabled && (self.communicationConfig.provider === 'orbit' || self.communicationConfig.available_providers.indexOf('orbit') >= 0)) {
        // TODO: remove duplicated files if functionality is the same for storage and orbit
        readFiles.push(new File({filename: 'ipfs-api.js', type: 'embark_internal', path: "js/ipfs-api.min.js"}));
        readFiles.push(new File({filename: 'orbit.js', type: 'embark_internal', path: "js/orbit.min.js"}));
>>>>>>> 2690ada6
      }

      readFiles.push(new File({filename: 'embark.js', type: 'embark_internal', path: "js/build/embark.bundle.js"}));
    }
    if (file === '$EMBARK_JS') {
      readFiles.push(new File({filename: '$EMBARK_JS', type: 'embark_internal', path: "js/build/embark.bundle.js"}));
    }
    //if (file === "web3.js") {
    //  readFiles.push(new File({filename: 'web3.js', type: 'embark_internal', path: "js/web3.js"));
    //}
  });

  // get plugins
  var filesFromPlugins = [];

  var filePlugins = self.plugins.getPluginsFor('pipelineFiles');

  if (filePlugins.length > 0) {
    filePlugins.forEach(function(plugin) {
      try {
        var fileObjects = plugin.runFilePipeline();
        for (var i=0; i < fileObjects.length; i++) {
          var fileObject = fileObjects[i];
          filesFromPlugins.push(fileObject);
        }
      }
      catch(err) {
        self.logger.error(err.message);
      }
    });
  }

  filesFromPlugins.filter(function(file) {
    if (utils.fileMatchesPattern(files, file.intendedPath)) {
      readFiles.push(file);
    }
  });

  // get user files
  originalFiles.filter(function(file) {
    if (file === 'embark.js') {
      return;
    } else if (file.indexOf("web3-") === 0) {
      return;
    } else if (file.indexOf("web3") === 0) {
      return;
    //} else if (file === 'abi.js') {
    //  readFiles.push({filename: file, content: "", path: file});
    } else {
      if (file.indexOf('.') >= 0)  {
        readFiles.push(new File({filename: file, type: "dapp_file", path: file}));
      } else if (file[0] === '$') {
        //readFiles.push(new File({filename: file, type: 'embark_internal', path: file}));
      }
    }
  });

  return readFiles;
};

Config.prototype.loadPluginContractFiles = function() {
  var self = this;

  var contractsPlugins = this.plugins.getPluginsFor('contractFiles');
  if (contractsPlugins.length > 0) {
    contractsPlugins.forEach(function(plugin) {
      plugin.contractsFiles.forEach(function(file) {
        var filename = file.replace('./','');
        //self.contractsFiles.push({filename: filename, content: plugin.loadPluginFile(file), path: plugin.pathToFile(file)});
        self.contractsFiles.push(new File({filename: filename, type: 'custom', resolver: function(callback) {
          callback(plugin.loadPluginFile(file));
        }}));
      });
    });
  }
};

module.exports = Config;<|MERGE_RESOLUTION|>--- conflicted
+++ resolved
@@ -50,6 +50,7 @@
   this.loadContractsConfigFile();
   this.loadPipelineConfigFile();
 
+  this.loadContractsConfigFile();
   this.loadWebServerConfigFile();
   this.loadChainTrackerFile();
   this.loadPluginContractFiles();
@@ -62,6 +63,7 @@
   this.loadCommunicationConfigFile();
   this.loadContractsConfigFile();
   this.loadPipelineConfigFile();
+  this.loadContractsConfigFile();
   this.loadChainTrackerFile();
 };
 
@@ -256,17 +258,6 @@
     if (file === 'embark.js') {
 
       if (self.blockchainConfig.enabled || self.communicationConfig.provider === 'whisper' || self.communicationConfig.available_providers.indexOf('whisper') >= 0) {
-<<<<<<< HEAD
-        readFiles.push({filename: 'web3.js',   content: fs.readFileSync(fs.embarkPath("node_modules/web3/dist/web3.min.js")).toString(), path: fs.embarkPath("node_modules/web3/dist/web3.min.js")});
-      }
-
-      if (self.storageConfig.enabled && (self.storageConfig.provider === 'ipfs' || self.storageConfig.available_providers.indexOf('ipfs') >= 0)) {
-        readFiles.push({filename: 'ipfs.js',   content: fs.readFileSync(fs.embarkPath("node_modules/ipfs-api/dist/index.min.js")).toString(), path: fs.embarkPath("node_modules/ipfs-api/dist/index.min.js")});
-      }
-
-      if (self.communicationConfig.enabled && (self.communicationConfig.provider === 'orbit' || self.communicationConfig.available_providers.indexOf('orbit') >= 0)) {
-        readFiles.push({filename: 'orbit.js',  content: fs.readFileSync(fs.embarkPath("node_modules/orbit-db/dist/orbitdb.min.js")).toString(), path: fs.embarkPath("node_modules/orbit-db/dist/orbitdb.min.js")});
-=======
         let web3Version = self.contractsConfig.versions["web3.js"];
         if (web3Version && web3Version != currentWeb3Version) {
         //if (false) {
@@ -287,17 +278,14 @@
       }
 
       if (self.storageConfig.enabled && (self.storageConfig.provider === 'ipfs' || self.storageConfig.available_providers.indexOf('ipfs') >= 0)) {
-        readFiles.push(new File({filename: 'ipfs.js', type: 'embark_internal', path: "js/ipfs.js"}));
+          readFiles.push(new File({filename: 'ipfs.js', type: 'embark_internal', path: "node_modules/ipfs-api/dist/index.min.js"}));
       }
 
       if (self.communicationConfig.enabled && (self.communicationConfig.provider === 'orbit' || self.communicationConfig.available_providers.indexOf('orbit') >= 0)) {
-        // TODO: remove duplicated files if functionality is the same for storage and orbit
-        readFiles.push(new File({filename: 'ipfs-api.js', type: 'embark_internal', path: "js/ipfs-api.min.js"}));
-        readFiles.push(new File({filename: 'orbit.js', type: 'embark_internal', path: "js/orbit.min.js"}));
->>>>>>> 2690ada6
-      }
-
-      readFiles.push(new File({filename: 'embark.js', type: 'embark_internal', path: "js/build/embark.bundle.js"}));
+          readFiles.push(new File ({filename: 'orbit.js',  type: 'embark_internal', path: "node_modules/orbit-db/dist/orbitdb.min.js"}));
+      }
+
+        readFiles.push(new File ({filename: 'embark.js', type: 'embark_internal', path: "js/build/embark.bundle.js"}));
     }
     if (file === '$EMBARK_JS') {
       readFiles.push(new File({filename: '$EMBARK_JS', type: 'embark_internal', path: "js/build/embark.bundle.js"}));
@@ -335,6 +323,8 @@
 
   // get user files
   originalFiles.filter(function(file) {
+    return file.indexOf('.') >= 0;
+  }).filter(function(file) {
     if (file === 'embark.js') {
       return;
     } else if (file.indexOf("web3-") === 0) {
