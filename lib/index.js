--- conflicted
+++ resolved
@@ -152,7 +152,7 @@
           callback();
         },
         function deploy(callback) {
-          engine.deployManager.deployContracts(function () {
+          engine.deployManager.deployContracts(function (err) {
             callback(err);
           });
         }
@@ -188,15 +188,7 @@
           plugins: Embark.prototype.plugins,
           storageConfig: Embark.prototype.config.storageConfig
         });
-<<<<<<< HEAD
         swarm.deploy();
-=======
-      }
-    ], function(err, result) {
-      if (err) {
-        engine.logger.error(err.message);
-        engine.logger.debug(err.stack);
->>>>>>> 36633bf6
       } else {
         console.log(("unknown platform: " + platform).red);
         console.log('try "embark upload ipfs" or "embark upload swarm"'.green);
